"""
Custom Authenticator to use GitLab OAuth with JupyterHub

Modified for GitLab by Laszlo Dobos (@dobos)
based on the GitHub plugin by Kyle Kelley (@rgbkrk)
"""


import json
import os
import sys

from tornado.auth import OAuth2Mixin
from tornado import gen, web

from tornado.httputil import url_concat
from tornado.httpclient import HTTPRequest, AsyncHTTPClient

from jupyterhub.auth import LocalAuthenticator

from .oauth2 import OAuthLoginHandler, OAuthenticator

# Support gitlab.com and gitlab community edition installations
GITLAB_HOST = os.environ.get('GITLAB_HOST') or 'https://gitlab.com'
GITLAB_API = '%s/api/v3/user' % GITLAB_HOST

class GitLabMixin(OAuth2Mixin):
    _OAUTH_AUTHORIZE_URL = "%s/oauth/authorize" % GITLAB_HOST
    _OAUTH_ACCESS_TOKEN_URL = "%s/oauth/access_token" % GITLAB_HOST


class GitLabLoginHandler(OAuthLoginHandler, GitLabMixin):
    pass


class GitLabOAuthenticator(OAuthenticator):

    login_service = "GitLab"

    client_id_env = 'GITLAB_CLIENT_ID'
    client_secret_env = 'GITLAB_CLIENT_SECRET'
    validate_server_cert_env = 'VALIDATE_SERVER_CERT'
    login_handler = GitLabLoginHandler

    @gen.coroutine
    def authenticate(self, handler, data=None):
        code = handler.get_argument("code", False)
        if not code:
            raise web.HTTPError(400, "oauth callback made without a token")
        # TODO: Configure the curl_httpclient for tornado
        http_client = AsyncHTTPClient()

        # Exchange the OAuth code for a GitLab Access Token
        #
        # See: https://github.com/gitlabhq/gitlabhq/blob/master/doc/api/oauth2.md

        # GitLab specifies a POST request yet requires URL parameters
        params = dict(
            client_id=self.client_id,
            client_secret=self.client_secret,
            code=code,
            grant_type="authorization_code",
            redirect_uri=self.oauth_callback_url
        )

<<<<<<< HEAD
=======
        validate_server_cert = self.validate_server_cert

>>>>>>> 512379da
        url = url_concat("%s/oauth/token" % GITLAB_HOST,
                         params)

        print(url, file=sys.stderr)

        req = HTTPRequest(url,
                          method="POST",
                          headers={"Accept": "application/json"},
                          validate_cert=validate_server_cert,
                          body='' # Body is required for a POST...
                          )

        resp = yield http_client.fetch(req)
        resp_json = json.loads(resp.body.decode('utf8', 'replace'))

        access_token = resp_json['access_token']

        # Determine who the logged in user is
        headers={"Accept": "application/json",
                 "User-Agent": "JupyterHub",
        }
        req = HTTPRequest("%s?access_token=%s" % (GITLAB_API, access_token),
                          method="GET",
                          validate_cert=validate_server_cert,
                          headers=headers
                          )
        resp = yield http_client.fetch(req)
        resp_json = json.loads(resp.body.decode('utf8', 'replace'))

        return resp_json["username"]


class LocalGitLabOAuthenticator(LocalAuthenticator, GitLabOAuthenticator):

    """A version that mixes in local system user creation"""
    pass<|MERGE_RESOLUTION|>--- conflicted
+++ resolved
@@ -63,11 +63,9 @@
             redirect_uri=self.oauth_callback_url
         )
 
-<<<<<<< HEAD
-=======
+
         validate_server_cert = self.validate_server_cert
 
->>>>>>> 512379da
         url = url_concat("%s/oauth/token" % GITLAB_HOST,
                          params)
 
